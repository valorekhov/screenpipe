--- conflicted
+++ resolved
@@ -983,11 +983,8 @@
         end_time: Option<DateTime<Utc>>,
         app_name: Option<&str>,
         window_name: Option<&str>,
-<<<<<<< HEAD
         min_length: Option<usize>,
         max_length: Option<usize>,
-=======
->>>>>>> ad01105f
     ) -> Result<usize, sqlx::Error> {
         let mut sql = r#"
             SELECT COUNT(*)
@@ -1002,10 +999,9 @@
         let mut param_count = 3;
 
         if app_name.is_some() {
-<<<<<<< HEAD
             param_count += 1;
             sql.push_str(&format!(
-                " AND ocr_text.app_name = ?{} COLLATE NOCASE",
+                " AND ocr_text.app_name LIKE '%' || ?{} || '%' COLLATE NOCASE",
                 param_count
             ));
         }
@@ -1013,7 +1009,7 @@
         if window_name.is_some() {
             param_count += 1;
             sql.push_str(&format!(
-                " AND ocr_text.window_name = ?{} COLLATE NOCASE",
+                " AND ocr_text.window_name LIKE '%' || ?{} || '%' COLLATE NOCASE",
                 param_count
             ));
         }
@@ -1026,13 +1022,6 @@
         if max_length.is_some() {
             param_count += 1;
             sql.push_str(&format!(" AND LENGTH(ocr_text.text) <= ?{}", param_count));
-=======
-            sql.push_str(" AND ocr_text.app_name LIKE '%' || ?4 || '%' COLLATE NOCASE");
-        }
-
-        if window_name.is_some() {
-            sql.push_str(" AND ocr_text.window_name LIKE '%' || ?5 || '%' COLLATE NOCASE");
->>>>>>> ad01105f
         }
 
         let mut query = sqlx::query_as::<_, (i64,)>(&sql)
